--- conflicted
+++ resolved
@@ -18,12 +18,9 @@
 import { ObjectDTO } from './dto/object.dto';
 import { UserDAO } from './dto/user.dao';
 import { DbAccessService } from './db-access.service';
-<<<<<<< HEAD
 import { DataManagementService } from './data-management.service';
 import { WorkspaceObject } from '../object-database/entity/workspace-object.entity';
-=======
 import { WORKSPACE_ROLE } from 'src/util/constant/role.constant';
->>>>>>> 24723b84
 
 //============================================================================================//
 //==================================== Socket.io 서버 정의 ====================================//
@@ -34,39 +31,11 @@
   @WebSocketServer() server: Server;
   private logger: Logger = new Logger('SocketGateway');
 
-<<<<<<< HEAD
   constructor(
     private objectHandlerService: ObjectHandlerService,
     private dbAccessService: DbAccessService,
     private dataManagementService: DataManagementService,
   ) {}
-=======
-  constructor(private objectHandlerService: ObjectHandlerService, private dbAccessService: DbAccessService) {}
-
-  /**
-   * 소켓과 워크스페이스 ID를 이용하여 UserMapVO로 포맷팅한다.
-   * @param client 현재 연결된 Socket
-   * @param workspaceId 해당 소켓과 연관된 Workspace ID
-   * @returns UserMapVO로 포맷팅한 객체
-   */
-  private async formatDataToUserMapVO(client: Socket, workspaceId: string): Promise<UserMapVO> {
-    const sessionUserData = client.request.session.user;
-
-    try {
-      const userId = sessionUserData?.userId ?? `Guest(${client.id})`;
-      const nickname = sessionUserData?.nickname ?? `Guest(${client.id})`;
-      const role = !sessionUserData
-        ? WORKSPACE_ROLE.VIEWER
-        : await this.dbAccessService.getOrCreateUserRoleAt(userId, workspaceId, WORKSPACE_ROLE.EDITOR); // 지금은 테스트 목적으로 초기권한 1로 잡음.
-      const color = `#${Math.round(Math.random() * 0xffffff).toString(16)}`;
-
-      return new UserMapVO(userId, nickname, workspaceId, role, color, !sessionUserData);
-    } catch (e) {
-      this.logger.error(e);
-      return null;
-    }
-  }
->>>>>>> 24723b84
 
   /**
    * 소켓 서버 초기화 직후 실행할 처리를 정의한다.
@@ -170,30 +139,19 @@
 
   @SubscribeMessage('select_object')
   async selectObject(@MessageBody('objectId') objectId: string, @ConnectedSocket() socket: Socket) {
-<<<<<<< HEAD
-    const userData = this.dataManagementService.findUserDataBySocketId(socket.id);
-    if (userData.role < 1) throw new WsException('유효하지 않은 권한입니다.'); // 읽기 권한은 배제한다.
-=======
-    const userData = this.userMap.get(socket.id);
+    const userData = this.dataManagementService.findUserDataBySocketId(socket.id);
     if (userData.role < WORKSPACE_ROLE.EDITOR) throw new WsException('유효하지 않은 권한입니다.'); // 읽기 권한은 배제한다.
->>>>>>> 24723b84
     socket.nsp.emit('select_object', { objectId, userId: userData.userId });
   }
 
   @SubscribeMessage('unselect_object')
   async unselectObject(@MessageBody('objectId') objectId: string, @ConnectedSocket() socket: Socket) {
-<<<<<<< HEAD
-    const userData = this.dataManagementService.findUserDataBySocketId(socket.id);
-    if (userData.role < 1) throw new WsException('유효하지 않은 권한입니다.'); // 읽기 권한은 배제한다.
-=======
-    const userData = this.userMap.get(socket.id);
+    const userData = this.dataManagementService.findUserDataBySocketId(socket.id);
     if (userData.role < WORKSPACE_ROLE.EDITOR) throw new WsException('유효하지 않은 권한입니다.'); // 읽기 권한은 배제한다.
->>>>>>> 24723b84
     socket.nsp.emit('unselect_object', { objectId, userId: userData.userId });
   }
 
   @SubscribeMessage('create_object')
-<<<<<<< HEAD
   async createObject(
     @MessageBody(
       new ValidationPipe({
@@ -204,12 +162,7 @@
     @ConnectedSocket() socket: Socket,
   ) {
     const userData = this.dataManagementService.findUserDataBySocketId(socket.id);
-    if (userData.role < 1) throw new WsException('유효하지 않은 권한입니다.'); // 읽기 권한은 배제한다.
-=======
-  async createObject(@MessageBody(new ValidationPipe()) objectData: ObjectDTO, @ConnectedSocket() socket: Socket) {
-    const userData = this.userMap.get(socket.id);
     if (userData.role < WORKSPACE_ROLE.EDITOR) throw new WsException('유효하지 않은 권한입니다.'); // 읽기 권한은 배제한다.
->>>>>>> 24723b84
 
     // Optional 값들 중 값을 채워줘야 하는 것은 값을 넣어준다.
     try {
@@ -234,13 +187,8 @@
   @SubscribeMessage('update_object')
   async updateObject(@MessageBody() objectData: ObjectDTO, @ConnectedSocket() socket: Socket) {
     try {
-<<<<<<< HEAD
       const userData = this.dataManagementService.findUserDataBySocketId(socket.id);
-      if (userData.role < 1) throw new WsException('유효하지 않은 권한입니다.'); // 읽기 권한은 배제한다.
-=======
-      const userData = this.userMap.get(socket.id);
       if (userData.role < WORKSPACE_ROLE.EDITOR) throw new WsException('유효하지 않은 권한입니다.'); // 읽기 권한은 배제한다.
->>>>>>> 24723b84
 
       // 변경되어서는 안되는 값들은 미리 제거하거나 덮어버린다.
       delete objectData.creator, delete objectData.type;
@@ -263,13 +211,8 @@
   @SubscribeMessage('delete_object')
   async deleteObject(@MessageBody('objectId') objectId: string, @ConnectedSocket() socket: Socket) {
     try {
-<<<<<<< HEAD
       const userData = this.dataManagementService.findUserDataBySocketId(socket.id);
-      if (userData.role < 1) throw new WsException('유효하지 않은 권한입니다.'); // 읽기 권한은 배제한다.
-=======
-      const userData = this.userMap.get(socket.id);
       if (userData.role < WORKSPACE_ROLE.EDITOR) throw new WsException('유효하지 않은 권한입니다.'); // 읽기 권한은 배제한다.
->>>>>>> 24723b84
 
       const ret = await this.objectHandlerService.deleteObject(userData.workspaceId, objectId);
       if (!ret) new WsException('삭제 실패');
