import { Logger, ValidationPipe } from '@nestjs/common';
import {
  ConnectedSocket,
  MessageBody,
  OnGatewayConnection,
  OnGatewayDisconnect,
  OnGatewayInit,
  SubscribeMessage,
  WebSocketGateway,
  WebSocketServer,
  WsException,
} from '@nestjs/websockets';
import { Server, Socket } from 'socket.io';
import { createSessionMiddleware } from '../middlewares/session.middleware';
import { Request, Response, NextFunction } from 'express';
import { ObjectHandlerService } from 'src/object-database/object-handler.service';
import { UserMapVO } from './dto/user-map.vo';
import { ObjectDTO } from './dto/object.dto';
import { UserDAO } from './dto/user.dao';
import { DbAccessService } from './db-access.service';
import { WORKSPACE_ROLE } from 'src/util/constant/role.constant';

//============================================================================================//
//==================================== Socket.io 서버 정의 ====================================//
//============================================================================================//

@WebSocketGateway(8080, { cors: '*', namespace: /workspace\/.+/ })
export class SocketGateway implements OnGatewayInit, OnGatewayConnection, OnGatewayDisconnect {
  @WebSocketServer() server: Server;
  private logger: Logger = new Logger('SocketGateway');
  private userMap = new Map<string, UserMapVO>();

  constructor(private objectHandlerService: ObjectHandlerService, private dbAccessService: DbAccessService) {}

  /**
   * 소켓과 워크스페이스 ID를 이용하여 UserMapVO로 포맷팅한다.
   * @param client 현재 연결된 Socket
   * @param workspaceId 해당 소켓과 연관된 Workspace ID
   * @returns UserMapVO로 포맷팅한 객체
   */
  private async formatDataToUserMapVO(client: Socket, workspaceId: string): Promise<UserMapVO> {
    const sessionUserData = client.request.session.user;

    try {
      const userId = sessionUserData?.userId ?? `Guest(${client.id})`;
      const nickname = sessionUserData?.nickname ?? `Guest(${client.id})`;
      const role: WORKSPACE_ROLE | number = !sessionUserData
        ? WORKSPACE_ROLE.EDITOR
        : await this.dbAccessService.getOrCreateUserRoleAt(userId, workspaceId, WORKSPACE_ROLE.EDITOR); // 지금은 테스트 목적으로 초기권한 1로 잡음.
      const color = `#${Math.round(Math.random() * 0xffffff).toString(16)}`;

      return new UserMapVO(userId, nickname, workspaceId, role, color, !!sessionUserData);
    } catch (e) {
      this.logger.error(e);
      return null;
    }
  }

  /**
   * 소켓 서버 초기화 직후 실행할 처리를 정의한다.
   *
   * 처리 과정:
   * 1. Express-session을 Socket 서버와 연결한다.
   */
  async afterInit() {
    // REST API 서버에서 사용하는 세션 정보를 express-session을 이용하여 가져옴.
    const sessionMiddleware = createSessionMiddleware();
    this.server.use((socket, next) =>
      sessionMiddleware(socket.request as Request, {} as Response, next as NextFunction),
    );
  }

  /**
   * 소켓 연결 직후 처리를 정의한다.
   *
   * - 아웃바운드 이벤트: init(타겟 소켓) / enter_user(네임스페이스 단위)
   *
   * @param client 현재 연결된(connect 이벤트를 발생시킨) 소켓
   * @param args 같이 넘어온 인자
   */
  async handleConnection(client: Socket, ...args: any[]) {
    this.logger.log(`Client connected: ${client.id}`);

    // 1. 워크스페이스 조회
    const workspaceId = client.nsp.name.match(/workspace\/(.+)/)[1];
    if (!(await this.dbAccessService.isWorkspaceExist(workspaceId))) {
      this.logger.error(`존재하지 않는 Workspace 접근`);
      client.emit('exception', { message: `존재하지 않는 Workspace 접근` });
      client.disconnect();
      return;
    }

    // 2. 데이터 가공 수행
    const userMapVO = await this.formatDataToUserMapVO(client, workspaceId);
    if (!userMapVO) {
      client.emit('exception', { message: 'User Data 초기화 중 Role 획득 실패' });
      return client.disconnect();
    }

    // 3. 로그인 유저 userId room에 추가
    //! Dynamic Namespace를 사용함으로써, 네임스페이스가 자동으로 워크스페이스 각각을 의미하게 됨.
    //! 그러한 이유로 workspaceId에 대한 room 추가가 무의미해짐.
    if (!userMapVO.isGuest) client.join(userMapVO.userId);

    // 4. userMap 추가: socket과 데이터를 1:1 매핑
    this.userMap.set(client.id, userMapVO);

    // 5. Init 목적 데이터 가공
    // TODO: 전체 순환을 써도 되는가? 이건 workspaceId -> VO로 연결하는 것이 낫지 않나?
    //? 중복 유저가 존재한다면 그건 어떻게 처리할 것인가? (소켓이 여러개 인거지, 사람이 여러 명인건 아님.)
    //? workspaceId -> { idList: string[], userData: Map<string, UserData> } 형식으로?
    const members = Array.from(this.userMap.values())
      .filter((vo) => vo.workspaceId === workspaceId)
      .map((vo) => new UserDAO(vo.userId, vo.nickname, vo.color, vo.role));
    const objects = await this.objectHandlerService.selectAllObjects(workspaceId);
    const userData = { ...userMapVO };
    delete userData.workspaceId, userData.isGuest;

    // 6. Socket 이벤트 Emit
    //? 자신 포함이야... 자신 제외하고 보내야 하는거야...?
<<<<<<< HEAD
    client.emit('init', { members, objects, role: userMapVO.role });
    client.nsp.emit('enter_user', new UserDAO(userMapVO.userId, userMapVO.nickname, userMapVO.color, userMapVO.role));
=======
    client.emit('init', { members, objects, userData });
    client.nsp.emit('enter_user', userData);
>>>>>>> 762103aa
  }

  /**
   * Disconnect 이벤트가 발생하였을 때 수행할 처리를 기록한다.
   *
   * - **발생 조건**: 클라이언트 측에서 창을 끄거나, disconnect를 실행할 경우.
   *
   * - **server to client**: 'leave_user'
   * @param client 연결을 끊기 직전인(disconnect 이벤트를 발생시킨) 소켓
   */
  handleDisconnect(client: Socket) {
    const clientId = client.id;
    this.logger.log(`Client disconnected: ${clientId}`);
    if (this.userMap.get(clientId)) {
      const userId = this.userMap.get(clientId).userId;
      this.userMap.delete(clientId);
      client.nsp.emit('leave_user', userId);
    }
  }

  @SubscribeMessage('move_pointer')
  async moveMousePointer(@MessageBody() { x, y }, @ConnectedSocket() socket: Socket) {
    const userData = this.userMap.get(socket.id);
    socket.nsp.emit('move_pointer', { x, y, userId: userData.userId });
  }

  @SubscribeMessage('select_object')
  async selectObject(@MessageBody('objectId') objectId: string, @ConnectedSocket() socket: Socket) {
    const userData = this.userMap.get(socket.id);
    if (userData.role < WORKSPACE_ROLE.EDITOR) throw new WsException('유효하지 않은 권한입니다.'); // 읽기 권한은 배제한다.
    socket.nsp.emit('select_object', { objectId, userId: userData.userId });
  }

  @SubscribeMessage('unselect_object')
  async unselectObject(@MessageBody('objectId') objectId: string, @ConnectedSocket() socket: Socket) {
    const userData = this.userMap.get(socket.id);
    if (userData.role < WORKSPACE_ROLE.EDITOR) throw new WsException('유효하지 않은 권한입니다.'); // 읽기 권한은 배제한다.
    socket.nsp.emit('unselect_object', { objectId, userId: userData.userId });
  }

  @SubscribeMessage('create_object')
  async createObject(@MessageBody(new ValidationPipe()) objectData: ObjectDTO, @ConnectedSocket() socket: Socket) {
    const userData = this.userMap.get(socket.id);
    if (userData.role < WORKSPACE_ROLE.EDITOR) throw new WsException('유효하지 않은 권한입니다.'); // 읽기 권한은 배제한다.

    // Optional 값들 중 값을 채워줘야 하는 것은 값을 넣어준다.
    if (!objectData.text) objectData.text = '';
    if (isNaN(+objectData.fontSize) || +objectData.fontSize < 0) objectData.fontSize = 16;
    objectData.workspaceId = userData.workspaceId;
    objectData.creator = socket.request.session.user.userId;

    // 생성을 시도하고, 성공하면 이를 전달한다.
    const ret = await this.objectHandlerService.createObject(userData.workspaceId, objectData);
    if (!ret) throw new WsException('생성 실패');
    socket.nsp.emit('create_object', objectData);
  }

  @SubscribeMessage('update_object')
  async updateObject(@MessageBody() objectData: ObjectDTO, @ConnectedSocket() socket: Socket) {
    const userData = this.userMap.get(socket.id);
    if (userData.role < WORKSPACE_ROLE.EDITOR) throw new WsException('유효하지 않은 권한입니다.'); // 읽기 권한은 배제한다.

    // 변경되어서는 안되는 값들은 미리 제거하거나 덮어버린다.
    delete objectData.creator, objectData.objectId;
    if (isNaN(+objectData.fontSize) || +objectData.fontSize < 0) delete objectData.fontSize;
    objectData.workspaceId = userData.workspaceId;

    // 수정을 시도하고, 성공하면 이를 전달한다.
    const ret = await this.objectHandlerService.updateObject(userData.workspaceId, objectData);
    if (!ret) throw new WsException('수정 실패');
    socket.nsp.emit('update_object', objectData);
  }

  @SubscribeMessage('delete_object')
  async deleteObject(@MessageBody('objectId') objectId: string, @ConnectedSocket() socket: Socket) {
    const userData = this.userMap.get(socket.id);
    if (userData.role < WORKSPACE_ROLE.EDITOR) throw new WsException('유효하지 않은 권한입니다.'); // 읽기 권한은 배제한다.

    const ret = await this.objectHandlerService.deleteObject(userData.workspaceId, objectId);
    if (!ret) new WsException('삭제 실패');
    socket.nsp.emit('delete_object', { objectId });
  }
}<|MERGE_RESOLUTION|>--- conflicted
+++ resolved
@@ -118,13 +118,8 @@
 
     // 6. Socket 이벤트 Emit
     //? 자신 포함이야... 자신 제외하고 보내야 하는거야...?
-<<<<<<< HEAD
-    client.emit('init', { members, objects, role: userMapVO.role });
-    client.nsp.emit('enter_user', new UserDAO(userMapVO.userId, userMapVO.nickname, userMapVO.color, userMapVO.role));
-=======
     client.emit('init', { members, objects, userData });
     client.nsp.emit('enter_user', userData);
->>>>>>> 762103aa
   }
 
   /**
