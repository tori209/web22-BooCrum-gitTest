import { Logger, ValidationPipe } from '@nestjs/common';
import {
  ConnectedSocket,
  MessageBody,
  OnGatewayConnection,
  OnGatewayDisconnect,
  OnGatewayInit,
  SubscribeMessage,
  WebSocketGateway,
  WebSocketServer,
  WsException,
} from '@nestjs/websockets';
import { Server, Socket } from 'socket.io';
import { createSessionMiddleware } from '../middlewares/session.middleware';
import { Request, Response, NextFunction } from 'express';
import { ObjectHandlerService } from 'src/object-database/object-handler.service';
import { UserMapVO } from './dto/user-map.vo';
import { ObjectDTO } from './dto/object.dto';
import { UserDAO } from './dto/user.dao';
import { DbAccessService } from './db-access.service';
import { WORKSPACE_ROLE } from 'src/util/constant/role.constant';

//============================================================================================//
//==================================== Socket.io 서버 정의 ====================================//
//============================================================================================//

@WebSocketGateway(8080, { cors: '*', namespace: /workspace\/.+/ })
export class SocketGateway implements OnGatewayInit, OnGatewayConnection, OnGatewayDisconnect {
  @WebSocketServer() server: Server;
  private logger: Logger = new Logger('SocketGateway');
  private userMap = new Map<string, UserMapVO>();

  constructor(private objectHandlerService: ObjectHandlerService, private dbAccessService: DbAccessService) {}

  /**
   * 소켓과 워크스페이스 ID를 이용하여 UserMapVO로 포맷팅한다.
   * @param client 현재 연결된 Socket
   * @param workspaceId 해당 소켓과 연관된 Workspace ID
   * @returns UserMapVO로 포맷팅한 객체
   */
  private async formatDataToUserMapVO(client: Socket, workspaceId: string): Promise<UserMapVO> {
    const sessionUserData = client.request.session.user;

    try {
      const userId = sessionUserData?.userId ?? `Guest(${client.id})`;
      const nickname = sessionUserData?.nickname ?? `Guest(${client.id})`;
      const role: WORKSPACE_ROLE | number = !sessionUserData
        ? WORKSPACE_ROLE.EDITOR
        : await this.dbAccessService.getOrCreateUserRoleAt(userId, workspaceId, WORKSPACE_ROLE.EDITOR); // 지금은 테스트 목적으로 초기권한 1로 잡음.
      const color = `#${Math.round(Math.random() * 0xffffff).toString(16)}`;

      return new UserMapVO(userId, nickname, workspaceId, role, color, !sessionUserData);
    } catch (e) {
      this.logger.error(e);
      return null;
    }
  }

  /**
   * 소켓 서버 초기화 직후 실행할 처리를 정의한다.
   *
   * 처리 과정:
   * 1. Express-session을 Socket 서버와 연결한다.
   */
  async afterInit() {
    // REST API 서버에서 사용하는 세션 정보를 express-session을 이용하여 가져옴.
    const sessionMiddleware = createSessionMiddleware();
    this.server.use((socket, next) =>
      sessionMiddleware(socket.request as Request, {} as Response, next as NextFunction),
    );
  }

  /**
   * 소켓 연결 직후 처리를 정의한다.
   *
   * - 아웃바운드 이벤트: init(타겟 소켓) / enter_user(네임스페이스 단위)
   *
   * @param client 현재 연결된(connect 이벤트를 발생시킨) 소켓
   * @param args 같이 넘어온 인자
   */
  async handleConnection(client: Socket, ...args: any[]) {
    this.logger.log(`Client connected: ${client.id}`);

    // 1. 워크스페이스 조회
    const workspaceId = client.nsp.name.match(/workspace\/(.+)/)[1];
    if (!(await this.dbAccessService.isWorkspaceExist(workspaceId))) {
      this.logger.error(`존재하지 않는 Workspace 접근`);
      client.emit('exception', { message: `존재하지 않는 Workspace 접근` });
      client.disconnect();
      return;
    }

    // 2. 데이터 가공 수행
    const userMapVO = await this.formatDataToUserMapVO(client, workspaceId);
    if (!userMapVO) {
      client.emit('exception', { message: 'User Data 초기화 중 Role 획득 실패' });
      return client.disconnect();
    }

    // 3. 로그인 유저 userId room에 추가
    //! Dynamic Namespace를 사용함으로써, 네임스페이스가 자동으로 워크스페이스 각각을 의미하게 됨.
    //! 그러한 이유로 workspaceId에 대한 room 추가가 무의미해짐.
    if (!userMapVO.isGuest) client.join(userMapVO.userId);

    // 4. userMap 추가: socket과 데이터를 1:1 매핑
    this.userMap.set(client.id, userMapVO);

    // 5. Init 목적 데이터 가공
    // TODO: 전체 순환을 써도 되는가? 이건 workspaceId -> VO로 연결하는 것이 낫지 않나?
    //? 중복 유저가 존재한다면 그건 어떻게 처리할 것인가? (소켓이 여러개 인거지, 사람이 여러 명인건 아님.)
    //? workspaceId -> { idList: string[], userData: Map<string, UserData> } 형식으로?
    const members = Array.from(this.userMap.values())
      .filter((vo) => vo.workspaceId === workspaceId)
      .map((vo) => new UserDAO(vo.userId, vo.nickname, vo.color, vo.role));
    const objects = await this.objectHandlerService.selectAllObjects(workspaceId);
    const userData = new UserDAO(userMapVO.userId, userMapVO.nickname, userMapVO.color, userMapVO.role);

    // 6. Socket 이벤트 Emit
    client.emit('init', { members, objects, userData });
    client.nsp.emit('enter_user', userData);
  }

  /**
   * Disconnect 이벤트가 발생하였을 때 수행할 처리를 기록한다.
   *
   * - **발생 조건**: 클라이언트 측에서 창을 끄거나, disconnect를 실행할 경우.
   *
   * - **server to client**: 'leave_user'
   * @param client 연결을 끊기 직전인(disconnect 이벤트를 발생시킨) 소켓
   */
  handleDisconnect(client: Socket) {
    const clientId = client.id;
    this.logger.log(`Client disconnected: ${clientId}`);
    if (this.userMap.get(clientId)) {
      const userId = this.userMap.get(clientId).userId;
      this.userMap.delete(clientId);
      client.nsp.emit('leave_user', userId);
    }
  }

  @SubscribeMessage('move_pointer')
  async moveMousePointer(@MessageBody() { x, y }, @ConnectedSocket() socket: Socket) {
    const userData = this.userMap.get(socket.id);
    socket.nsp.emit('move_pointer', { x, y, userId: userData.userId });
  }

  @SubscribeMessage('select_object')
  async selectObject(@MessageBody('objectId') objectId: string, @ConnectedSocket() socket: Socket) {
    const userData = this.userMap.get(socket.id);
    if (userData.role < WORKSPACE_ROLE.EDITOR) throw new WsException('유효하지 않은 권한입니다.'); // 읽기 권한은 배제한다.
    socket.nsp.emit('select_object', { objectId, userId: userData.userId });
  }

  @SubscribeMessage('unselect_object')
  async unselectObject(@MessageBody('objectId') objectId: string, @ConnectedSocket() socket: Socket) {
    const userData = this.userMap.get(socket.id);
    if (userData.role < WORKSPACE_ROLE.EDITOR) throw new WsException('유효하지 않은 권한입니다.'); // 읽기 권한은 배제한다.
    socket.nsp.emit('unselect_object', { objectId, userId: userData.userId });
  }

  @SubscribeMessage('create_object')
  async createObject(@MessageBody(new ValidationPipe()) objectData: ObjectDTO, @ConnectedSocket() socket: Socket) {
    const userData = this.userMap.get(socket.id);
    if (userData.role < WORKSPACE_ROLE.EDITOR) throw new WsException('유효하지 않은 권한입니다.'); // 읽기 권한은 배제한다.

    // Optional 값들 중 값을 채워줘야 하는 것은 값을 넣어준다.
    try {
      if (!objectData.text) objectData.text = '';
      if (isNaN(+objectData.fontSize) || +objectData.fontSize < 0) objectData.fontSize = 16;
      objectData.workspaceId = userData.workspaceId;
      objectData.creator = socket.request.session.user.userId;

      // 생성을 시도하고, 성공하면 이를 전달한다.
      const ret = await this.objectHandlerService.createObject(userData.workspaceId, objectData);
      if (!ret) throw new WsException('생성 실패');
      socket.nsp.emit('create_object', objectData);
    } catch (e) {
      this.logger.error(e);
      throw new WsException(e.message);
    }
  }

  @SubscribeMessage('update_object')
  async updateObject(@MessageBody() objectData: ObjectDTO, @ConnectedSocket() socket: Socket) {
<<<<<<< HEAD
    const userData = this.userMap.get(socket.id);
    if (userData.role < WORKSPACE_ROLE.EDITOR) throw new WsException('유효하지 않은 권한입니다.'); // 읽기 권한은 배제한다.

    // 변경되어서는 안되는 값들은 미리 제거하거나 덮어버린다.
    delete objectData.creator, objectData.objectId;
    if (isNaN(+objectData.fontSize) || +objectData.fontSize < 0) delete objectData.fontSize;
    objectData.workspaceId = userData.workspaceId;

    // 수정을 시도하고, 성공하면 이를 전달한다.
    const ret = await this.objectHandlerService.updateObject(userData.workspaceId, objectData);
    if (!ret) throw new WsException('수정 실패');
    socket.nsp.emit('update_object', objectData);
=======
    try {
      const userData = this.userMap.get(socket.id);
      if (userData.role < 1) throw new WsException('유효하지 않은 권한입니다.'); // 읽기 권한은 배제한다.

      // 변경되어서는 안되는 값들은 미리 제거하거나 덮어버린다.
      delete objectData.creator, delete objectData.type;
      if (isNaN(+objectData.fontSize) || +objectData.fontSize < 0) delete objectData.fontSize;
      objectData.workspaceId = userData.workspaceId;

      // 수정을 시도하고, 성공하면 이를 전달한다.
      const ret = await this.objectHandlerService.updateObject(userData.workspaceId, objectData);
      if (!ret) throw new WsException('수정 실패');
      socket.nsp.emit('update_object', objectData);
    } catch (e) {
      this.logger.error(e);
      throw new WsException(e.message);
    }
>>>>>>> 49d51d24
  }

  @SubscribeMessage('delete_object')
  async deleteObject(@MessageBody('objectId') objectId: string, @ConnectedSocket() socket: Socket) {
<<<<<<< HEAD
    const userData = this.userMap.get(socket.id);
    if (userData.role < WORKSPACE_ROLE.EDITOR) throw new WsException('유효하지 않은 권한입니다.'); // 읽기 권한은 배제한다.
=======
    try {
      const userData = this.userMap.get(socket.id);
      if (userData.role < 1) throw new WsException('유효하지 않은 권한입니다.'); // 읽기 권한은 배제한다.
>>>>>>> 49d51d24

      const ret = await this.objectHandlerService.deleteObject(userData.workspaceId, objectId);
      if (!ret) new WsException('삭제 실패');
      socket.nsp.emit('delete_object', { objectId });
    } catch (e) {
      this.logger.error(e);
      throw new WsException(e.message);
    }
  }
}<|MERGE_RESOLUTION|>--- conflicted
+++ resolved
@@ -182,23 +182,8 @@
 
   @SubscribeMessage('update_object')
   async updateObject(@MessageBody() objectData: ObjectDTO, @ConnectedSocket() socket: Socket) {
-<<<<<<< HEAD
-    const userData = this.userMap.get(socket.id);
-    if (userData.role < WORKSPACE_ROLE.EDITOR) throw new WsException('유효하지 않은 권한입니다.'); // 읽기 권한은 배제한다.
-
-    // 변경되어서는 안되는 값들은 미리 제거하거나 덮어버린다.
-    delete objectData.creator, objectData.objectId;
-    if (isNaN(+objectData.fontSize) || +objectData.fontSize < 0) delete objectData.fontSize;
-    objectData.workspaceId = userData.workspaceId;
-
-    // 수정을 시도하고, 성공하면 이를 전달한다.
-    const ret = await this.objectHandlerService.updateObject(userData.workspaceId, objectData);
-    if (!ret) throw new WsException('수정 실패');
-    socket.nsp.emit('update_object', objectData);
-=======
-    try {
-      const userData = this.userMap.get(socket.id);
-      if (userData.role < 1) throw new WsException('유효하지 않은 권한입니다.'); // 읽기 권한은 배제한다.
+    const userData = this.userMap.get(socket.id);
+    if (userData.role < WORKSPACE_ROLE.EDITOR) throw new WsException('유효하지 않은 권한입니다.'); // 읽기 권한은 배제한다.
 
       // 변경되어서는 안되는 값들은 미리 제거하거나 덮어버린다.
       delete objectData.creator, delete objectData.type;
@@ -213,19 +198,12 @@
       this.logger.error(e);
       throw new WsException(e.message);
     }
->>>>>>> 49d51d24
   }
 
   @SubscribeMessage('delete_object')
   async deleteObject(@MessageBody('objectId') objectId: string, @ConnectedSocket() socket: Socket) {
-<<<<<<< HEAD
-    const userData = this.userMap.get(socket.id);
-    if (userData.role < WORKSPACE_ROLE.EDITOR) throw new WsException('유효하지 않은 권한입니다.'); // 읽기 권한은 배제한다.
-=======
-    try {
-      const userData = this.userMap.get(socket.id);
-      if (userData.role < 1) throw new WsException('유효하지 않은 권한입니다.'); // 읽기 권한은 배제한다.
->>>>>>> 49d51d24
+    const userData = this.userMap.get(socket.id);
+    if (userData.role < WORKSPACE_ROLE.EDITOR) throw new WsException('유효하지 않은 권한입니다.'); // 읽기 권한은 배제한다.
 
       const ret = await this.objectHandlerService.deleteObject(userData.workspaceId, objectId);
       if (!ret) new WsException('삭제 실패');
