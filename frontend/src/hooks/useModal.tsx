import { useEffect, useRef, useState } from 'react';

function useModal() {
	const [isOpenModal, setIsOpenModal] = useState(false);
	const modalRef = useRef<HTMLDivElement>(null);

	useEffect(() => {
		document.addEventListener('mousedown', handleOutsideClick);

		return () => {
			document.removeEventListener('mousedown', handleOutsideClick);
		};
	}, [isOpenModal]);

	const toggleOpenModal = () => {
<<<<<<< HEAD
		setIsOpenModal((isOpen) => !isOpen);
=======
		setIsOpenModal((prevIsOpenModal) => !prevIsOpenModal);
>>>>>>> 69744fd3
	};

	const openModal = () => {
		setIsOpenModal(true);
	};

	const closeModal = () => {
		setIsOpenModal(false);
	};

	const handleOutsideClick = (e: Event) => {
		const current = modalRef.current;
		if (isOpenModal && current && !current.contains(e.target as Node)) setIsOpenModal(false);
	};

	return { isOpenModal, modalRef, toggleOpenModal, closeModal, openModal };
}

export default useModal;<|MERGE_RESOLUTION|>--- conflicted
+++ resolved
@@ -13,11 +13,7 @@
 	}, [isOpenModal]);
 
 	const toggleOpenModal = () => {
-<<<<<<< HEAD
-		setIsOpenModal((isOpen) => !isOpen);
-=======
 		setIsOpenModal((prevIsOpenModal) => !prevIsOpenModal);
->>>>>>> 69744fd3
 	};
 
 	const openModal = () => {
