--- conflicted
+++ resolved
@@ -13,9 +13,6 @@
 	}, [isOpenModal]);
 
 	const toggleOpenModal = () => {
-<<<<<<< HEAD
-		setIsOpenModal((props) => !props);
-=======
 		setIsOpenModal(!isOpenModal);
 	};
 
@@ -25,7 +22,6 @@
 
 	const closeModal = () => {
 		setIsOpenModal(false);
->>>>>>> 8299eddb
 	};
 
 	const handleOutsideClick = (e: Event) => {
@@ -33,11 +29,7 @@
 		if (isOpenModal && current && !current.contains(e.target as Node)) setIsOpenModal(false);
 	};
 
-<<<<<<< HEAD
-	return { isOpenModal, modalRef, toggleOpenModal };
-=======
 	return { isOpenModal, modalRef, toggleOpenModal, closeModal, openModal };
->>>>>>> 8299eddb
 }
 
 export default useModal;