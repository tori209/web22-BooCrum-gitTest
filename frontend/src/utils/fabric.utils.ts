import { fabric } from 'fabric';
<<<<<<< HEAD
import { SetterOrUpdater } from 'recoil';

export const initGrid = (canvas: fabric.Canvas, width: number, height: number, gridSize: number) => {
	for (let i = -width / gridSize; i <= (2 * width) / gridSize; i++) {
		const lineY = new fabric.Line([i * gridSize, -height, i * gridSize, height * 2], {
=======
import { CanvasObject } from '@pages/workspace/whiteboard-canvas/index.types';
import { v4 } from 'uuid';

export const drawingGird = (canvas: fabric.Canvas, width: number, height: number, gridSize: number) => {
	for (let i = 0; i < width / gridSize; i++) {
		const lineY = new fabric.Line([i * gridSize, 0, i * gridSize, height], {
			objectId: v4(),
>>>>>>> 48fd87c1
			type: 'line',
			stroke: '#ccc',
			selectable: false,
		});
<<<<<<< HEAD

		canvas.sendToBack(lineY);
	}
	for (let i = -height / gridSize; i <= (2 * height) / gridSize; i++) {
		const lineX = new fabric.Line([-width, i * gridSize, width * 2, i * gridSize], {
=======
		const lineX = new fabric.Line([0, i * gridSize, width, i * gridSize], {
			objectId: v4(),
>>>>>>> 48fd87c1
			type: 'line',
			stroke: '#ccc',
			selectable: false,
		});

		canvas.sendToBack(lineX);
	}
};

<<<<<<< HEAD
export const initZoom = (
	canvas: fabric.Canvas,
	setZoom: SetterOrUpdater<{
		percent: number;
		event: string;
	}>
) => {
	canvas.on('mouse:wheel', function (opt) {
		const delta = opt.e.deltaY;
		let zoom = canvas.getZoom();
		zoom += -delta / 1000;
		if (zoom > 2) zoom = 2;
		if (zoom < 0.5) zoom = 0.5;
		setZoom({ percent: Math.round(zoom * 100), event: 'wheel' });
		canvas.zoomToPoint({ x: opt.e.offsetX, y: opt.e.offsetY }, zoom);
		opt.e.preventDefault();
		opt.e.stopPropagation();
=======
export const createObjectFromServer = (canvas: fabric.Canvas, newObject: CanvasObject) => {
	const rect = new fabric.Rect({
		...newObject,
	});

	canvas.add(rect);
};

export const deleteObjectFromServer = (canvas: fabric.Canvas, objectId: string) => {
	canvas.forEachObject((object) => {
		if (object.objectId === objectId) canvas.remove(object);
>>>>>>> 48fd87c1
	});
};<|MERGE_RESOLUTION|>--- conflicted
+++ resolved
@@ -1,33 +1,22 @@
+import { CanvasObject } from '@pages/workspace/whiteboard-canvas/index.types';
 import { fabric } from 'fabric';
-<<<<<<< HEAD
 import { SetterOrUpdater } from 'recoil';
+import { v4 } from 'uuid';
 
 export const initGrid = (canvas: fabric.Canvas, width: number, height: number, gridSize: number) => {
 	for (let i = -width / gridSize; i <= (2 * width) / gridSize; i++) {
 		const lineY = new fabric.Line([i * gridSize, -height, i * gridSize, height * 2], {
-=======
-import { CanvasObject } from '@pages/workspace/whiteboard-canvas/index.types';
-import { v4 } from 'uuid';
-
-export const drawingGird = (canvas: fabric.Canvas, width: number, height: number, gridSize: number) => {
-	for (let i = 0; i < width / gridSize; i++) {
-		const lineY = new fabric.Line([i * gridSize, 0, i * gridSize, height], {
 			objectId: v4(),
->>>>>>> 48fd87c1
 			type: 'line',
 			stroke: '#ccc',
 			selectable: false,
 		});
-<<<<<<< HEAD
 
 		canvas.sendToBack(lineY);
 	}
 	for (let i = -height / gridSize; i <= (2 * height) / gridSize; i++) {
 		const lineX = new fabric.Line([-width, i * gridSize, width * 2, i * gridSize], {
-=======
-		const lineX = new fabric.Line([0, i * gridSize, width, i * gridSize], {
 			objectId: v4(),
->>>>>>> 48fd87c1
 			type: 'line',
 			stroke: '#ccc',
 			selectable: false,
@@ -37,7 +26,6 @@
 	}
 };
 
-<<<<<<< HEAD
 export const initZoom = (
 	canvas: fabric.Canvas,
 	setZoom: SetterOrUpdater<{
@@ -55,7 +43,9 @@
 		canvas.zoomToPoint({ x: opt.e.offsetX, y: opt.e.offsetY }, zoom);
 		opt.e.preventDefault();
 		opt.e.stopPropagation();
-=======
+	});
+};
+
 export const createObjectFromServer = (canvas: fabric.Canvas, newObject: CanvasObject) => {
 	const rect = new fabric.Rect({
 		...newObject,
@@ -67,6 +57,5 @@
 export const deleteObjectFromServer = (canvas: fabric.Canvas, objectId: string) => {
 	canvas.forEachObject((object) => {
 		if (object.objectId === objectId) canvas.remove(object);
->>>>>>> 48fd87c1
 	});
 };