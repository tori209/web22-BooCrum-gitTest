import { colorChips } from '@data/workspace-object-color';
import { ObjectType, CanvasType } from '@pages/workspace/whiteboard-canvas/types';
import { fabric } from 'fabric';
import { SetterOrUpdater } from 'recoil';
import { v4 } from 'uuid';
import { addPostIt, addSection } from './object.utils';
import { toolItems } from '@data/workspace-tool';

export const initGrid = (canvas: fabric.Canvas, patternSize: number, gridSize: number) => {
	const backgroundCanvas = new fabric.StaticCanvas(null, {
		mode: canvas.mode,
		height: patternSize,
		width: patternSize,
		backgroundColor: '#f1f1f1',
	});

	for (let i = 0; i <= patternSize / gridSize; i++) {
		const lineY = new fabric.Line([i * gridSize, 0, i * gridSize, patternSize], {
			objectId: v4(),
			type: 'line',
			stroke: '#ccc',
			selectable: false,
			isSocketObject: false,
		});

		backgroundCanvas.add(lineY);
	}
	for (let i = 0; i <= patternSize / gridSize; i++) {
		const lineX = new fabric.Line([0, i * gridSize, patternSize, i * gridSize], {
			objectId: v4(),
			type: 'line',
			stroke: '#ccc',
			selectable: false,
			isSocketObject: false,
		});

		backgroundCanvas.add(lineX);
	}

	const backgroundPattern = new fabric.Pattern({
		source: backgroundCanvas.toDataURL(),
	});

	canvas.setBackgroundColor(backgroundPattern, () => canvas.renderAll());
};

export const initZoom = (
	canvas: fabric.Canvas,
	setZoom: SetterOrUpdater<{
		percent: number;
		event: string;
	}>
) => {
	canvas.on('mouse:wheel', function (opt) {
		if (opt.e.ctrlKey === false) return;
		const delta = opt.e.deltaY;
		let zoom = canvas.getZoom();
		zoom += -delta / 1000;
		if (zoom > 2) zoom = 2;
		if (zoom < 0.5) zoom = 0.5;
		setZoom({ percent: Math.round(zoom * 100), event: 'wheel' });
		canvas.zoomToPoint({ x: opt.e.offsetX, y: opt.e.offsetY }, zoom);
		opt.e.preventDefault();
		opt.e.stopPropagation();
	});
};

export const initDragPanning = (canvas: fabric.Canvas) => {
	canvas.on('mouse:down', function (opt) {
		const evt = opt.e;
		if (canvas.mode === CanvasType.move) {
			canvas.defaultCursor = 'grabbing';
			canvas.isDragging = true;
			canvas.lastPosX = evt.clientX;
			canvas.lastPosY = evt.clientY;
		}
	});
	canvas.on('mouse:move', function (opt) {
		if (canvas.viewportTransform && canvas.isDragging) {
			const e = opt.e;
			const vpt = canvas.viewportTransform;

			if (canvas.lastPosX && canvas.lastPosY) {
				vpt[4] += e.clientX - canvas.lastPosX;
				vpt[5] += e.clientY - canvas.lastPosY;
			}
			canvas.requestRenderAll();
			canvas.lastPosX = e.clientX;
			canvas.lastPosY = e.clientY;
		}
	});
	canvas.on('mouse:up', function (opt) {
		if (canvas.viewportTransform) canvas.setViewportTransform(canvas.viewportTransform);

		if (canvas.mode === CanvasType.move) {
			canvas.defaultCursor = 'grab';
			canvas.isDragging = false;
		}
	});
};

export const initWheelPanning = (canvas: fabric.Canvas) => {
	canvas.on('mouse:wheel', (opt) => {
		const evt = opt.e;
		if (evt.ctrlKey === true) return;
		const deltaX = evt.deltaX;
		const deltaY = evt.deltaY;
		if (canvas.viewportTransform) {
			const vpt = canvas.viewportTransform;
			vpt[4] += -deltaX / canvas.getZoom();
			vpt[5] += -deltaY / canvas.getZoom();
		}
		canvas.requestRenderAll();
		if (canvas.viewportTransform) canvas.setViewportTransform(canvas.viewportTransform);
	});
};

export const initDrawing = (canvas: fabric.Canvas) => {
	canvas.freeDrawingBrush.width = 5;
	canvas.on('object:added', (e) => {
		if (!(e.target instanceof fabric.Path) || e.target.type === ObjectType.cursor) return;
		const path = e.target;
		path.set({ perPixelTargetFind: true });
		path.on('mousedown', () => {
			if (canvas.mode !== CanvasType.erase || path.type !== ObjectType.draw) return;
			path.isSocketObject = false;
			canvas.remove(path);
		});
	});
};

export const addObject = (
	canvas: fabric.Canvas,
	creator: string,
	setCursor: SetterOrUpdater<{
		type: number;
		x: number;
		y: number;
		color: string;
	}>
) => {
	//todo 색 정보 받아와야함
	canvas.on('mouse:down', function (opt) {
		const evt = opt.e;
		const vpt = canvas.viewportTransform;
		if (!vpt) return;
		const x = (evt.clientX - vpt[4]) / vpt[3];
		const y = (evt.clientY - vpt[5]) / vpt[3];
		if (canvas.mode === CanvasType.section && !canvas.getActiveObject()) {
			addSection(canvas, x, y, colorChips[8]);
			setCursor((prev) => {
				return { ...prev, type: toolItems.SELECT };
			});
		} else if (canvas.mode === CanvasType.postit && !canvas.getActiveObject()) {
			//todo 색 정보 받아와야함
			addPostIt(canvas, x, y, 40, colorChips[0], creator);
			setCursor((prev) => {
				return { ...prev, type: toolItems.SELECT };
			});
		}
	});
};

export const deleteObject = (canvas: fabric.Canvas) => {
	const objectDeleteHandler = (e: KeyboardEvent) => {
		if (e.key === 'Backspace') {
			if (canvas.mode === 'edit') return;
			canvas.getActiveObjects().forEach((obj) => {
				obj.isSocketObject = false;
				canvas.remove(obj);
			});
			document.removeEventListener('keydown', objectDeleteHandler);
		}
	};

	// object 선택시 이벤트 추가
	canvas.on('selection:created', () => {
		document.addEventListener('keydown', objectDeleteHandler);
	});
};

export const setObjectIndexLeveling = (canvas: fabric.Canvas) => {
	canvas.on('object:added', (e) => {
		const postits = canvas._objects.filter((obj) => obj.type === ObjectType.postit);

		postits.forEach((obj) => {
			obj.bringToFront();
		});

		const drawings = canvas._objects.filter((obj) => obj.type === ObjectType.draw);
		drawings.forEach((obj) => {
			obj.bringToFront();
		});
	});
};

export const setCursorMode = (canvas: fabric.Canvas, cursor: string, mode: CanvasType, selectable: boolean) => {
	canvas.defaultCursor = cursor;
	canvas.hoverCursor = cursor;
	canvas.mode = mode;
	canvas.selection = selectable;
	canvas.forEachObject((obj) => (obj.selectable = selectable));
};

export const toStringPath = (path: fabric.Path) => {
	const reg = /(?<=d=\")[^\"]*(?=\")/g;
	const pathString = path.toSVG().match(reg);
<<<<<<< HEAD
	return pathString ? pathString[0] : null;
};

export const calcCanvasFullWidthAndHeight = (canvas: fabric.Canvas) => {
	const coords: { left?: number; right?: number; top?: number; bottom?: number } = {
		left: undefined,
		right: undefined,
		top: undefined,
		bottom: undefined,
	};
	canvas._objects.forEach((object) => {
		if (object.aCoords) {
			const {
				tl: { x: left, y: top },
				br: { x: right, y: bottom },
			} = object.aCoords;

			if (coords.left === undefined || coords.left > left) {
				coords.left = left;
			}
			if (coords.right === undefined || coords.right < right) {
				coords.right = right;
			}
			if (coords.top === undefined || coords.top > top) {
				coords.top = top;
			}
			if (coords.bottom === undefined || coords.bottom < bottom) {
				coords.bottom = bottom;
			}
		}
	});
	return coords;
=======
	return pathString ? pathString[0] : '';
>>>>>>> a937afe0
};<|MERGE_RESOLUTION|>--- conflicted
+++ resolved
@@ -205,8 +205,7 @@
 export const toStringPath = (path: fabric.Path) => {
 	const reg = /(?<=d=\")[^\"]*(?=\")/g;
 	const pathString = path.toSVG().match(reg);
-<<<<<<< HEAD
-	return pathString ? pathString[0] : null;
+	return pathString ? pathString[0] : '';
 };
 
 export const calcCanvasFullWidthAndHeight = (canvas: fabric.Canvas) => {
@@ -238,7 +237,4 @@
 		}
 	});
 	return coords;
-=======
-	return pathString ? pathString[0] : '';
->>>>>>> a937afe0
 };