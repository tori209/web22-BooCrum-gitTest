--- conflicted
+++ resolved
@@ -140,13 +140,7 @@
 		if (e.key === 'Backspace') {
 			if (canvas.mode === 'edit') return;
 			canvas.getActiveObjects().forEach((obj) => {
-<<<<<<< HEAD
-				if (obj instanceof fabric.Textbox || obj instanceof fabric.IText) {
-					return;
-				}
 				obj.isSocketObject = false;
-=======
->>>>>>> c641de90
 				canvas.remove(obj);
 			});
 			document.removeEventListener('keydown', objectDeleteHandler);
