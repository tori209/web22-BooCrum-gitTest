--- conflicted
+++ resolved
@@ -1,4 +1,4 @@
-import { CanvasType } from '@pages/workspace/whiteboard-canvas/types';
+import { CanvasObject, MemberInCanvas, UserMousePointer } from '@pages/workspace/whiteboard-canvas/types';
 import { fabric } from 'fabric';
 import { SetterOrUpdater } from 'recoil';
 import { v4 } from 'uuid';
@@ -101,7 +101,6 @@
 export const addObject = (canvas: fabric.Canvas) => {
 	canvas.on('mouse:down', function (opt) {
 		const evt = opt.e;
-<<<<<<< HEAD
 		const vpt = canvas.viewportTransform;
 		if (!vpt) return;
 		const x = (evt.clientX - vpt[4]) / vpt[3];
@@ -142,12 +141,4 @@
 	cursorObject.set({ fill: color, selectable: false });
 
 	return cursorObject;
-=======
-		if (canvas.mode === CanvasType.section && !canvas.getActiveObject()) {
-			addSection(canvas, evt.clientX, evt.clientY);
-		} else if (canvas.mode === CanvasType.postit && !canvas.getActiveObject()) {
-			addPostIt(canvas, evt.clientX, evt.clientY);
-		}
-	});
->>>>>>> aa8551ce
 };