import { workspaceRole } from '@data/workspace-role';
import {
	ObjectDataFromServer,
	MemberInCanvas,
	UserMousePointer,
	ObjectType,
	Member,
	SocketObjectType,
	Role,
} from '@pages/workspace/whiteboard-canvas/types';
import { fabric } from 'fabric';
import LZString from 'lz-string';
import { v4 } from 'uuid';
import {
	createNameLabel,
	createPostIt,
	createRect,
	createSection,
	createSectionTitle,
	createTextBox,
	createTitleBackground,
	setLimitChar,
	setLimitHeightEvent,
	setPostItEditEvent,
	setPreventRemainCursor,
	setPreventResizeEvent,
	setSectionEditEvent,
} from './object.utils';
import { isNull, isUndefined } from './type.utils';

export const createObjectFromServer = (canvas: fabric.Canvas, newObject: ObjectDataFromServer, role: Role) => {
	if (newObject.type === SocketObjectType.postit) {
		createPostitFromServer(canvas, newObject, role);
	}

	if (newObject.type === SocketObjectType.section) {
		createSectionFromServer(canvas, newObject, role);
	}

	if (newObject.type === SocketObjectType.draw) {
		createDrawFromServer(canvas, newObject);
	}
};

export const createDrawFromServer = (canvas: fabric.Canvas, newObject: ObjectDataFromServer) => {
	let decodedPath;
	if (isUndefined(newObject.path)) return;
	// 이전에 생성된 path들은 decompress 하지 않는다.
	const lzstring = decodeURI(newObject.path);
	if (newObject.path[0] !== 'M') decodedPath = LZString.decompressFromUTF16(lzstring);
	else decodedPath = newObject.path;

	if (isNull(decodedPath)) return;
	const drawObject = new fabric.Path(decodedPath, {
		type: newObject.type,
		objectId: newObject.objectId,
		isSocketObject: true,
		left: newObject.left,
		top: newObject.top,
		width: newObject.width,
		height: newObject.height,
		scaleX: newObject.scaleX,
		scaleY: newObject.scaleY,
		stroke: newObject.color,
		strokeWidth: canvas.freeDrawingBrush.width,
		strokeLineCap: 'round',
		strokeLineJoin: 'round',
		fill: undefined,
		lockRotation: true,
	});
	canvas.add(drawObject);
};
const isGeust = (name: string) => {
	return name.includes('(');
};

export const createPostitFromServer = async (canvas: fabric.Canvas, newObject: ObjectDataFromServer, role: Role) => {
	const { objectId, left, top, fontSize, color, text, width, height, creator, scaleX, scaleY } = newObject;
	if (!left || !top || !fontSize || !color || isUndefined(text) || !width || !height || !scaleX || !scaleY) return;

	const nameLabel = createNameLabel({ objectId, text: isGeust(creator) ? '' : creator, left, top });
	const textBox = createTextBox({ objectId, left, top, fontSize, text, editable: false });
	const editableTextBox = createTextBox({ objectId, left, top, fontSize, text, editable: true });
	const backgroundRect = createRect(ObjectType.postit, { objectId, left, top, color });

	backgroundRect.set({
		isSocketObject: true,
	});
	textBox.set({
		isSocketObject: true,
		scaleX: 1 / scaleX,
		scaleY: 1 / scaleY,
		width: width * scaleX * 0.9,
	});
	nameLabel.set({
		isSocketObject: true,
	});

	const selectable = role !== workspaceRole.GUEST;
	const postit = createPostIt({ objectId, left, top, textBox, nameLabel, backgroundRect, selectable });

	editableTextBox.set({
		isSocketObject: true,
		groupType: SocketObjectType.postit,
	});

	postit.set({
		isSocketObject: true,
		scaleX,
		scaleY,
	});

	setLimitHeightEvent(canvas, textBox, backgroundRect);
	setLimitHeightEvent(canvas, editableTextBox, postit);
	setPostItEditEvent(canvas, postit, editableTextBox, textBox);
	setPreventResizeEvent(objectId, canvas, textBox, postit);
	setPreventRemainCursor(canvas, editableTextBox);

	canvas.add(postit);
};

export const createSectionFromServer = (canvas: fabric.Canvas, newObject: ObjectDataFromServer, role: Role) => {
	const { objectId, left, top, fontSize, color, scaleX, scaleY, text } = newObject;
	if (!left || !top || !fontSize || !color || !scaleX || !scaleY || isUndefined(text)) return;

	const editableTitle = createSectionTitle({ objectId, text: text, left, top: top + 25, editable: true });
	const sectionTitle = createSectionTitle({ objectId, text: text, left, top, editable: false });
	const sectionBackground = createTitleBackground({ objectId, left, top, color });
	const backgroundRect = createRect(ObjectType.section, { objectId, left, top, color });

	sectionTitle.set({
		isSocketObject: true,
	});
	sectionBackground.set({
		isSocketObject: true,
	});
	backgroundRect.set({
		isSocketObject: true,
	});

	const selectable = role !== workspaceRole.GUEST;
	const section = createSection({
		objectId,
		left,
		top,
		sectionTitle,
		titleBackground: sectionBackground,
		backgroundRect,
		selectable,
	});

	editableTitle.set({
		isSocketObject: true,
		groupType: SocketObjectType.section,
	});

	section.set({
		isSocketObject: true,
		scaleX,
		scaleY,
	});

	setLimitChar(canvas, section, sectionTitle, sectionBackground);
	setLimitChar(canvas, section, editableTitle, sectionBackground);
	setSectionEditEvent(canvas, section, editableTitle, sectionTitle);
	setPreventRemainCursor(canvas, editableTitle);

	canvas.add(section);
	sectionTitle.fire('changed');
};

export const deleteObjectFromServer = (canvas: fabric.Canvas, objectId: string) => {
	canvas.forEachObject((object) => {
		if (object.objectId === objectId) canvas.remove(object);
	});
};

export const moveCursorFromServer = (membersInCanvas: MemberInCanvas[], userMousePointer: UserMousePointer) => {
	const { userId, x, y } = userMousePointer;
	const memberInCanvasById = membersInCanvas.filter((memberInCanvas) => memberInCanvas.userId === userId);
	if (memberInCanvasById.length === 0) return;
	memberInCanvasById[0].cursorObject.set({ top: y, left: x });
	memberInCanvasById[0].cursorObject.bringToFront();
};

const updateObject = (object: fabric.Object, updatedObject: ObjectDataFromServer) => {
	object.set({ ...updatedObject });

	if (object instanceof fabric.Group) {
		const groupObject = object as fabric.Group;
		groupObject._objects.forEach((obj) => {
			if (obj.type === ObjectType.text) {
				const textObject = obj as fabric.Text;
				textObject.set({
					text: updatedObject.text === undefined ? textObject.text : updatedObject.text,
					fontSize: updatedObject.fontSize || textObject.fontSize,
					scaleX: 1 / (groupObject.scaleX || 1),
					scaleY: 1 / (groupObject.scaleY || 1),
					width: groupObject.getScaledWidth() * 0.9,
				});
			} else if (obj.type === ObjectType.title) {
				const textObject = obj as fabric.Text;
				textObject.set({
					text: updatedObject.text === undefined ? textObject.text : updatedObject.text,
					fontSize: updatedObject.fontSize || textObject.fontSize,
				});
				textObject.fire('changed');
			} else if (obj.type === ObjectType.rect && updatedObject.color) {
				const backgroundRect = obj as fabric.Rect;
				backgroundRect.set({ fill: updatedObject.color });
			}
		});
	}
};

export const updateObjectFromServer = (canvas: fabric.Canvas, updatedObject: ObjectDataFromServer) => {
	const object: fabric.Object[] = canvas.getObjects().filter((object) => {
		return object.objectId === updatedObject.objectId;
	});
	if (object.length === 0) return;

	if (object[0].type === SocketObjectType.draw) {
		const { path, ...updateProperty } = updatedObject;
		object[0].set({
			...updateProperty,
		});
		return;
	}

	const { type, ...updatedProperty } = updatedObject;
	if (object[0].type === ObjectType.editable) {
		const [editableObject, rectObject] = object;
		let left = editableObject.left,
			top = editableObject.top;
		const width = rectObject.getScaledWidth() * 0.9;

		if (rectObject.type === ObjectType.postit) {
			left = updatedProperty.left ? updatedProperty.left + rectObject.getScaledWidth() * 0.05 : left;
			top = updatedProperty.top ? updatedProperty.top + rectObject.getScaledHeight() * 0.05 : top;
		} else if (rectObject.type === ObjectType.section) {
			left = updatedProperty.left ? updatedProperty.left + rectObject.getScaledWidth() * 0.05 : left;
		}

		const editableText = editableObject as fabric.Textbox;
		editableText.set({
			left,
			top,
			width,
			text: (updatedProperty.text || editableText.text) as string,
		});
		(editableText.hiddenTextarea as HTMLTextAreaElement).value = (updatedProperty.text || editableText.text) as string;
		editableText.fire('changed');

		rectObject.set({ ...updatedObject });
<<<<<<< HEAD
	} else {
		object.forEach((obj) => {
			updateObject(obj, updatedObject);
		});
=======
>>>>>>> 3af07299
	}

	object.forEach((obj) => {
		updateObject(obj, updatedObject);
	});
};

export const selectObjectFromServer = (canvas: fabric.Canvas, objectIds: string[], color: string) => {
	const objects: fabric.Object[] = canvas.getObjects().filter((object) => {
		return objectIds.includes(object.objectId);
	});

	if (objects.length === 0) return;

	objects.forEach((object) => {
		if (object instanceof fabric.Group) {
			object.objectCaching = false;
			object._objects.forEach((_object) => {
				if (_object.type === ObjectType.rect) {
					_object.set({
						stroke: color,
						strokeWidth: 3,
					});
				}
			});
		}
	});
};

export const unselectObjectFromServer = (canvas: fabric.Canvas, objectIds: string[]) => {
	const objects: fabric.Object[] = canvas.getObjects().filter((object) => {
		return objectIds.includes(object.objectId);
	});

	if (objects.length === 0) return;

	objects.forEach((object) => {
		if (object instanceof fabric.Group) {
			object._objects.forEach((_object) => {
				if (_object.type === ObjectType.rect) {
					_object.set({
						stroke: '',
						strokeWidth: 0,
					});
				}
			});
			object.objectCaching = true;
		}
	});
};

export const createCursorObject = (member: Member) => {
	const cursorObject = new fabric.Path(
		'M10.9231 16.0296C11.0985 16.4505 10.9299 18.0447 10 18.4142C9.07008 18.7837 7.88197 18.4142 7.88197 18.4142L5.72605 14.1024L2 17.8284V1L13.4142 12.4142H9.16151C9.37022 12.8144 10.7003 15.4948 10.9231 16.0296Z'
	);
	cursorObject.set({
		type: ObjectType.cursor,
		objectId: v4(),
		fill: member.color,
		selectable: false,
		hoverCursor: 'normal',
		isSocketObject: true,
	});
	return cursorObject;
};<|MERGE_RESOLUTION|>--- conflicted
+++ resolved
@@ -252,13 +252,6 @@
 		editableText.fire('changed');
 
 		rectObject.set({ ...updatedObject });
-<<<<<<< HEAD
-	} else {
-		object.forEach((obj) => {
-			updateObject(obj, updatedObject);
-		});
-=======
->>>>>>> 3af07299
 	}
 
 	object.forEach((obj) => {
