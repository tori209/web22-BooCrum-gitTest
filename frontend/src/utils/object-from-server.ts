import { workspaceRole } from '@data/workspace-role';
import { Workspace } from '@api/workspace';
import {
	ObjectDataFromServer,
	MemberInCanvas,
	UserMousePointer,
	ObjectType,
	Member,
	SocketObjectType,
	Role,
} from '@pages/workspace/whiteboard-canvas/types';
import { fabric } from 'fabric';
import LZString from 'lz-string';
import { v4 } from 'uuid';
import {
	createNameLabel,
	createPostIt,
	createRect,
	createSection,
	createSectionTitle,
	createTextBox,
	createTitleBackground,
	setLimitChar,
	setLimitHeightEvent,
	setPostItEditEvent,
	setPreventResizeEvent,
	setSectionEditEvent,
} from './object.utils';
import { isNull, isUndefined } from './type.utils';

export const createObjectFromServer = (
	canvas: fabric.Canvas,
	newObject: ObjectDataFromServer,
	role: Role,
	workspaceId: string | undefined
) => {
	if (newObject.type === SocketObjectType.postit) {
		createPostitFromServer(canvas, newObject, role, workspaceId);
	}

	if (newObject.type === SocketObjectType.section) {
		createSectionFromServer(canvas, newObject, role);
	}

	if (newObject.type === SocketObjectType.draw) {
		createDrawFromServer(canvas, newObject);
	}
};

export const createDrawFromServer = (canvas: fabric.Canvas, newObject: ObjectDataFromServer) => {
	let decodedPath;
	if (isUndefined(newObject.path)) return;
	// 이전에 생성된 path들은 decompress 하지 않는다.
	if (newObject.path[0] !== 'M') decodedPath = LZString.decompress(newObject.path || '');
	else decodedPath = newObject.path;

	if (isNull(decodedPath)) return;
	const drawObject = new fabric.Path(decodedPath, {
		type: newObject.type,
		objectId: newObject.objectId,
		isSocketObject: true,
		left: newObject.left,
		top: newObject.top,
		width: newObject.width,
		height: newObject.height,
		scaleX: newObject.scaleX,
		scaleY: newObject.scaleY,
		stroke: newObject.color,
		strokeWidth: canvas.freeDrawingBrush.width,
		strokeLineCap: 'round',
		strokeLineJoin: 'round',
		fill: undefined,
		lockRotation: true,
	});
	canvas.add(drawObject);
};

export const createPostitFromServer = async (
	canvas: fabric.Canvas,
	newObject: ObjectDataFromServer,
	role: Role,
	workspaceId: string | undefined
) => {
	const { objectId, left, top, fontSize, color, text, width, height, creator, scaleX, scaleY } = newObject;
	if (!left || !top || !fontSize || !color || isUndefined(text) || !width || !height || !scaleX || !scaleY) return;
<<<<<<< HEAD

	const nameLabel = createNameLabel({ objectId, text: creator, left, top });
=======
	const participants = await Workspace.getWorkspaceParticipant(workspaceId || '');
	const user = participants.filter((part) => {
		if (part.user.userId === creator) return true;
	});

	const nameLabel = createNameLabel({ objectId, text: user.length ? user[0].user.nickname : '', left, top });
>>>>>>> 78c5f655
	const textBox = createTextBox({ objectId, left, top, fontSize, text, editable: false });
	const editableTextBox = createTextBox({ objectId, left, top, fontSize, text, editable: true });
	const backgroundRect = createRect(ObjectType.postit, { objectId, left, top, color });

	backgroundRect.set({
		isSocketObject: true,
	});
	textBox.set({
		isSocketObject: true,
		scaleX: 1 / scaleX,
		scaleY: 1 / scaleY,
		width: width * scaleX * 0.9,
	});
	nameLabel.set({
		isSocketObject: true,
	});

	const selectable = role !== workspaceRole.GUEST;
	const postit = createPostIt({ objectId, left, top, textBox, nameLabel, backgroundRect, selectable });

	editableTextBox.set({
		isSocketObject: true,
		groupType: SocketObjectType.postit,
	});

	postit.set({
		isSocketObject: true,
		scaleX,
		scaleY,
	});

	console.log(postit);

	setLimitHeightEvent(canvas, textBox, backgroundRect);
	setLimitHeightEvent(canvas, editableTextBox, postit);
	setPostItEditEvent(canvas, postit, editableTextBox, textBox);
	setPreventResizeEvent(objectId, canvas, textBox, postit);
	canvas.add(postit);
};

export const createSectionFromServer = (canvas: fabric.Canvas, newObject: ObjectDataFromServer, role: Role) => {
	const { objectId, left, top, fontSize, color, scaleX, scaleY, text } = newObject;
	if (!left || !top || !fontSize || !color || !scaleX || !scaleY || isUndefined(text)) return;

	const editableTitle = createSectionTitle({ objectId, text: text, left, top: top + 25, editable: true });
	const sectionTitle = createSectionTitle({ objectId, text: text, left, top, editable: false });
	const sectionBackground = createTitleBackground({ objectId, left, top, color });
	const backgroundRect = createRect(ObjectType.section, { objectId, left, top, color });

	sectionTitle.set({
		isSocketObject: true,
	});
	sectionBackground.set({
		isSocketObject: true,
	});
	backgroundRect.set({
		isSocketObject: true,
	});

	const selectable = role !== workspaceRole.GUEST;
	const section = createSection({
		objectId,
		left,
		top,
		sectionTitle,
		titleBackground: sectionBackground,
		backgroundRect,
		selectable,
	});

	editableTitle.set({
		isSocketObject: true,
		groupType: SocketObjectType.section,
	});

	section.set({
		isSocketObject: true,
		scaleX,
		scaleY,
	});

	setLimitChar(canvas, section, sectionTitle, sectionBackground);
	setLimitChar(canvas, section, editableTitle, sectionBackground);
	setSectionEditEvent(canvas, section, editableTitle, sectionTitle);

	canvas.add(section);
	sectionTitle.fire('changed');
};

export const deleteObjectFromServer = (canvas: fabric.Canvas, objectId: string) => {
	canvas.forEachObject((object) => {
		if (object.objectId === objectId) canvas.remove(object);
	});
};

export const moveCursorFromServer = (membersInCanvas: MemberInCanvas[], userMousePointer: UserMousePointer) => {
	const { userId, x, y } = userMousePointer;
	const memberInCanvasById = membersInCanvas.filter((memberInCanvas) => memberInCanvas.userId === userId);
	if (memberInCanvasById.length === 0) return;
	memberInCanvasById[0].cursorObject.set({ top: y, left: x });
	memberInCanvasById[0].cursorObject.bringToFront();
};

const updateObject = (object: fabric.Object, updatedObject: ObjectDataFromServer) => {
	object.set({ ...updatedObject });

	if (object instanceof fabric.Group) {
		const groupObject = object as fabric.Group;
		groupObject._objects.forEach((obj) => {
			if (obj.type === ObjectType.text || obj.type === ObjectType.title) {
				const textObject = obj as fabric.Text;
				textObject.set({
					text: updatedObject.text || textObject.text,
					fontSize: updatedObject.fontSize || textObject.fontSize,
				});
			} else if (obj.type === ObjectType.rect && updatedObject.color) {
				const backgroundRect = obj as fabric.Rect;
				backgroundRect.set({ fill: updatedObject.color });
			}
		});
	}
};

export const updateObjectFromServer = (canvas: fabric.Canvas, updatedObject: ObjectDataFromServer) => {
	const object: fabric.Object[] = canvas.getObjects().filter((object) => {
		return object.objectId === updatedObject.objectId;
	});
	if (object.length === 0) return;

	if (object[0].type === SocketObjectType.draw) {
		const { path, ...updateProperty } = updatedObject;
		object[0].set({
			...updateProperty,
		});
		return;
	}

<<<<<<< HEAD
	const { type, ...updatedProperty } = updatedObject;

	if (object[0].type === ObjectType.editable) {
		const [editableText, rectObject] = object;
		let left = editableText.left,
			top = editableText.top;
		const width = rectObject.getScaledWidth() * 0.9;

		if (rectObject.type === ObjectType.postit) {
			left = updatedProperty.left ? updatedProperty.left + rectObject.getScaledWidth() * 0.05 : left;
			top = updatedProperty.top ? updatedProperty.top + rectObject.getScaledHeight() * 0.05 : top;
		} else if (rectObject.type === ObjectType.section) {
			left = updatedProperty.left ? updatedProperty.left + rectObject.getScaledWidth() * 0.05 : left;
		}

		editableText.set({
			...updatedProperty,
			left,
			top,
			width,
		});

		rectObject.set({ ...updatedObject });
	} else {
		object.forEach((obj) => {
			updateObject(obj, updatedObject);
=======
	if (object[0] instanceof fabric.Group) {
		const groupObject = object[0] as fabric.Group;
		groupObject._objects.forEach((object) => {
			if (object.type === ObjectType.text || object.type === ObjectType.title) {
				const textObject = object as fabric.Text;
				textObject.set({
					text: updatedObject.text || textObject.text,
					fontSize: updatedObject.fontSize || textObject.fontSize,
					scaleX: 1 / (groupObject.scaleX || 1),
					scaleY: 1 / (groupObject.scaleY || 1),
					width: groupObject.getScaledWidth() * 0.9,
				});
			} else if (object.type === ObjectType.rect && updatedObject.color) {
				const backgroundRect = object as fabric.Rect;
				backgroundRect.set({ fill: updatedObject.color });
			}
>>>>>>> 78c5f655
		});
	}
};

export const selectObjectFromServer = (canvas: fabric.Canvas, objectIds: string[], color: string) => {
	const objects: fabric.Object[] = canvas.getObjects().filter((object) => {
		return objectIds.includes(object.objectId);
	});

	if (objects.length === 0) return;

	objects.forEach((object) => {
		if (object instanceof fabric.Group) {
			object._objects.forEach((_object) => {
				if (_object.type === ObjectType.rect) {
					_object.set({
						stroke: color,
						strokeWidth: 3,
					});
				}
			});
		}
	});
};

export const unselectObjectFromServer = (canvas: fabric.Canvas, objectIds: string[]) => {
	const objects: fabric.Object[] = canvas.getObjects().filter((object) => {
		return objectIds.includes(object.objectId);
	});

	if (objects.length === 0) return;

	objects.forEach((object) => {
		if (object instanceof fabric.Group) {
			object._objects.forEach((_object) => {
				if (_object.type === ObjectType.rect) {
					_object.set({
						stroke: '',
						strokeWidth: 0,
					});
				}
			});
		}
	});
};

export const createCursorObject = (member: Member) => {
	const cursorObject = new fabric.Path(
		'M10.9231 16.0296C11.0985 16.4505 10.9299 18.0447 10 18.4142C9.07008 18.7837 7.88197 18.4142 7.88197 18.4142L5.72605 14.1024L2 17.8284V1L13.4142 12.4142H9.16151C9.37022 12.8144 10.7003 15.4948 10.9231 16.0296Z'
	);
	cursorObject.set({
		type: ObjectType.cursor,
		objectId: v4(),
		fill: member.color,
		selectable: false,
		hoverCursor: 'normal',
		isSocketObject: true,
	});
	return cursorObject;
};<|MERGE_RESOLUTION|>--- conflicted
+++ resolved
@@ -83,17 +83,13 @@
 ) => {
 	const { objectId, left, top, fontSize, color, text, width, height, creator, scaleX, scaleY } = newObject;
 	if (!left || !top || !fontSize || !color || isUndefined(text) || !width || !height || !scaleX || !scaleY) return;
-<<<<<<< HEAD
-
-	const nameLabel = createNameLabel({ objectId, text: creator, left, top });
-=======
+
 	const participants = await Workspace.getWorkspaceParticipant(workspaceId || '');
 	const user = participants.filter((part) => {
 		if (part.user.userId === creator) return true;
 	});
 
 	const nameLabel = createNameLabel({ objectId, text: user.length ? user[0].user.nickname : '', left, top });
->>>>>>> 78c5f655
 	const textBox = createTextBox({ objectId, left, top, fontSize, text, editable: false });
 	const editableTextBox = createTextBox({ objectId, left, top, fontSize, text, editable: true });
 	const backgroundRect = createRect(ObjectType.postit, { objectId, left, top, color });
@@ -208,6 +204,9 @@
 				textObject.set({
 					text: updatedObject.text || textObject.text,
 					fontSize: updatedObject.fontSize || textObject.fontSize,
+					scaleX: 1 / (groupObject.scaleX || 1),
+					scaleY: 1 / (groupObject.scaleY || 1),
+					width: groupObject.getScaledWidth() * 0.9,
 				});
 			} else if (obj.type === ObjectType.rect && updatedObject.color) {
 				const backgroundRect = obj as fabric.Rect;
@@ -231,7 +230,6 @@
 		return;
 	}
 
-<<<<<<< HEAD
 	const { type, ...updatedProperty } = updatedObject;
 
 	if (object[0].type === ObjectType.editable) {
@@ -258,24 +256,6 @@
 	} else {
 		object.forEach((obj) => {
 			updateObject(obj, updatedObject);
-=======
-	if (object[0] instanceof fabric.Group) {
-		const groupObject = object[0] as fabric.Group;
-		groupObject._objects.forEach((object) => {
-			if (object.type === ObjectType.text || object.type === ObjectType.title) {
-				const textObject = object as fabric.Text;
-				textObject.set({
-					text: updatedObject.text || textObject.text,
-					fontSize: updatedObject.fontSize || textObject.fontSize,
-					scaleX: 1 / (groupObject.scaleX || 1),
-					scaleY: 1 / (groupObject.scaleY || 1),
-					width: groupObject.getScaledWidth() * 0.9,
-				});
-			} else if (object.type === ObjectType.rect && updatedObject.color) {
-				const backgroundRect = object as fabric.Rect;
-				backgroundRect.set({ fill: updatedObject.color });
-			}
->>>>>>> 78c5f655
 		});
 	}
 };
