<<<<<<< HEAD
import { fabric } from 'fabric';
import { v4 } from 'uuid';

export const setEditMenu = (object: fabric.Object) => {
	const width = object?.width || 0;
	const top = object?.top ? object.top - 50 : 0;
	const left = object?.left ? object.left + width / 2 : 0;

	return [left, top];
=======
import { colorChips } from '@data/workspace-object-color';
import { ObjectType } from '@pages/workspace/whiteboard-canvas/types';
import { fabric } from 'fabric';
import { v4 } from 'uuid';

export const addSection = (canvas: fabric.Canvas, x: number, y: number) => {
	canvas.add(
		new fabric.Rect({
			type: ObjectType.section,
			objectId: v4(),
			left: x,
			top: y,
			fill: colorChips[0],
			width: 400,
			height: 500,
			objectCaching: false,
			isSocketObject: false,
		})
	);
>>>>>>> 76ea00ca
};

export const createNameLabel = (id: string, text: string, x: number, y: number) => {
	const defaultLeft = x + 10;
	const defaultTop = y + 275;
	const defaultFontSize = 15;

	const nameLabelText = new fabric.Text(text, {
		type: ObjectType.nameText,
		objectId: id,
		top: defaultTop,
		left: defaultLeft,
		fontSize: defaultFontSize,
		objectCaching: false,
		isSocketObject: false,
	});

	return nameLabelText;
};

export const createRect = (id: string, x: number, y: number, fill: string) => {
	const defaultWidth = 300;
	const defaultHeight = 300;

	const rect = new fabric.Rect({
		objectId: id,
		type: ObjectType.rect,
		left: x,
		top: y,
		fill: fill,
		width: defaultWidth,
		height: defaultHeight,
		objectCaching: false,
		isSocketObject: false,
	});

	return rect;
};

export const createTextBox = (id: string, x: number, y: number, fontSize: number, defaultText = 'Text...') => {
	const defaultTop = y + 10;
	const defaultLeft = x + 10;
	const defaultWidth = 280;

	const textbox = new fabric.Textbox(defaultText, {
		type: ObjectType.text,
		top: defaultTop,
		left: defaultLeft,
		objectId: id,
		width: defaultWidth,
		objectCaching: false,
		splitByGrapheme: true,
		fontSize: fontSize,
		isSocketObject: false,
	});

	return textbox;
};

export const createPostIt = (
	id: string,
	x: number,
	y: number,
	textBox: fabric.Textbox,
	nameLabel: fabric.Text,
	backgroundRect: fabric.Rect
) => {
	const postit = new fabric.Group([backgroundRect, textBox, nameLabel], {
		type: 'postit',
		objectId: id,
		type: ObjectType.postit,
		left: x,
		top: y,
		objectCaching: false,
		isSocketObject: false,
	});

	return postit;
};

export const setLimitHeightEvent = (canvas: fabric.Canvas, textBox: fabric.Textbox, backgroundRect: fabric.Rect) => {
	const handler = (e: fabric.IEvent<Event>) => {
		if (!textBox.height || !textBox.fontSize || !backgroundRect.height) return;
		while (textBox.getScaledHeight() > backgroundRect.getScaledHeight() - 50 && textBox.fontSize > 12) {
			textBox.fontSize--;
			canvas.renderAll();
		}
	};

	textBox.on('changed', handler);
};

<<<<<<< HEAD
const setObjectEditEvent = (
	canvas: fabric.Canvas,
	groupObject: fabric.Group,
	textBox: fabric.Textbox | fabric.IText
) => {
	const id = groupObject.objectId;
=======
export const setPostItEditEvent = (canvas: fabric.Canvas, postit: fabric.Group, textBox: fabric.Textbox) => {
	const id = postit.objectId;
>>>>>>> 76ea00ca

	const ungrouping = (items: fabric.Object[], activeObject: fabric.Group) => {
		activeObject._restoreObjectsState();
		canvas.remove(activeObject);
		for (let i = 0; i < items.length; i++) {
			canvas.add(items[i]);
			items[i].lockMovementX = true;
			items[i].lockMovementY = true;
			const obj = items[i];
			if (obj instanceof fabric.Textbox || obj instanceof fabric.IText) {
				canvas.setActiveObject(items[i]);
				obj.enterEditing();
				obj.selectAll();
			}
		}
	};

	textBox.on('editing:exited', () => {
		const items: fabric.Object[] = [];
		canvas.forEachObject(function (obj) {
			if (obj.objectId == id) {
				items.push(obj);
				canvas.remove(obj);
			}
		});
		const grp = new fabric.Group(items, { objectId: id, type: ObjectType.postit, isSocketObject: false });
		canvas.add(grp);

		grp.on('mousedblclick', () => {
			ungrouping(items, grp);
		});
	});

	groupObject.on('mousedblclick', () => {
		const items = groupObject._objects;
		ungrouping(items, groupObject);
	});
};

<<<<<<< HEAD
const setPreventResizeEvent = (id: string, canvas: fabric.Canvas, backgroundRect: fabric.Rect) => {
=======
export const setPreventResizeEvent = (canvas: fabric.Canvas) => {
>>>>>>> 76ea00ca
	canvas.on('object:scaling', (e) => {
		if (e.target?.objectId !== id) return;
		if (!(e.target instanceof fabric.Group)) return;
		const objs = e.target._objects;
		const rect = backgroundRect;

		objs.forEach((obj) => {
			if (obj instanceof fabric.Textbox || obj instanceof fabric.IText) {
				const group = e.target;
				const width = (group?.getScaledWidth() || 0) - 20 * (group?.scaleX || 1);

				const scaleX = 1 / (group?.scaleX || 1);
				const scaleY = 1 / (group?.scaleY || 1);
				obj.set({
					scaleX: scaleX,
					scaleY: scaleY,
					width: width,
					left: (rect?.get('left') || 0) + 10,
				});
				obj.fire('changed');
			}
		});
	});
};

export const addPostIt = (canvas: fabric.Canvas, x: number, y: number, fontSize: number, fill: string) => {
	const id = v4();
	const nameLabel = createNameLabel(id, 'NAME', x, y);
	const textBox = createTextBox(id, x, y, fontSize);
	const backgroundRect = createRect(id, x, y, fill);
	const postit = createPostIt(id, x, y, textBox, nameLabel, backgroundRect);

	setLimitHeightEvent(canvas, textBox, backgroundRect);
	setObjectEditEvent(canvas, postit, textBox);
	setPreventResizeEvent(id, canvas, backgroundRect);

	canvas.add(postit);
};

// Section

const createSectionTitle = (id: string, text: string, x: number, y: number) => {
	const defaultLeft = x + 10;
	const defaultTop = y - 25;
	const defaultFontSize = 15;

	const title = new fabric.IText(text, {
		objectId: id,
		top: defaultTop,
		left: defaultLeft,
		fontSize: defaultFontSize,
		objectCaching: false,
	});

	return title;
};

const createSection = (
	id: string,
	x: number,
	y: number,
	sectionTitle: fabric.IText,
	titleBackground: fabric.Rect,
	backgroundRect: fabric.Rect
) => {
	const section = new fabric.Group([backgroundRect, titleBackground, sectionTitle], {
		type: 'section',
		objectId: id,
		left: x,
		top: y,
		objectCaching: false,
	});
	return section;
};

const createTitleBackground = (id: string, x: number, y: number, fill: string) => {
	const defaultWidth = 70;
	const defaultHeight = 20;
	const defaultLeft = x + 7;
	const defaultTop = y - 25;

	const rect = new fabric.Rect({
		objectId: id,
		left: defaultLeft,
		top: defaultTop,
		fill: fill,
		width: defaultWidth,
		height: defaultHeight,
		objectCaching: false,
		rx: 10,
		ry: 10,
	});

	return rect;
};

const setLimitChar = (canvas: fabric.Canvas, title: fabric.IText, background: fabric.Rect) => {
	title.on('editing:entered', () => {
		title.hiddenTextarea?.setAttribute('maxlength', '15');
	});
	const group = title.group;
	if (!group) return;
	title.on('changed', (e) => {
		console.log(group);
		background.set({ width: (title.get('width') || 0) + 10 });
		canvas.renderAll();
	});
};

export const addSection = (canvas: fabric.Canvas, x: number, y: number, fill: string) => {
	const id = v4();
	const sectionTitle = createSectionTitle(id, 'SECTION', x, y);
	const sectionBackground = createTitleBackground(id, x, y, fill);
	const backgroundRect = createRect(id, x, y, fill);
	const section = createSection(id, x, y, sectionTitle, sectionBackground, backgroundRect);

	setObjectEditEvent(canvas, section, sectionTitle);
	setLimitChar(canvas, sectionTitle, sectionBackground);
	section.sendBackwards(true);

	canvas.add(section);
};<|MERGE_RESOLUTION|>--- conflicted
+++ resolved
@@ -1,5 +1,5 @@
-<<<<<<< HEAD
 import { fabric } from 'fabric';
+import { ObjectType } from '@pages/workspace/whiteboard-canvas/types';
 import { v4 } from 'uuid';
 
 export const setEditMenu = (object: fabric.Object) => {
@@ -8,27 +8,6 @@
 	const left = object?.left ? object.left + width / 2 : 0;
 
 	return [left, top];
-=======
-import { colorChips } from '@data/workspace-object-color';
-import { ObjectType } from '@pages/workspace/whiteboard-canvas/types';
-import { fabric } from 'fabric';
-import { v4 } from 'uuid';
-
-export const addSection = (canvas: fabric.Canvas, x: number, y: number) => {
-	canvas.add(
-		new fabric.Rect({
-			type: ObjectType.section,
-			objectId: v4(),
-			left: x,
-			top: y,
-			fill: colorChips[0],
-			width: 400,
-			height: 500,
-			objectCaching: false,
-			isSocketObject: false,
-		})
-	);
->>>>>>> 76ea00ca
 };
 
 export const createNameLabel = (id: string, text: string, x: number, y: number) => {
@@ -121,17 +100,12 @@
 	textBox.on('changed', handler);
 };
 
-<<<<<<< HEAD
 const setObjectEditEvent = (
 	canvas: fabric.Canvas,
 	groupObject: fabric.Group,
 	textBox: fabric.Textbox | fabric.IText
 ) => {
 	const id = groupObject.objectId;
-=======
-export const setPostItEditEvent = (canvas: fabric.Canvas, postit: fabric.Group, textBox: fabric.Textbox) => {
-	const id = postit.objectId;
->>>>>>> 76ea00ca
 
 	const ungrouping = (items: fabric.Object[], activeObject: fabric.Group) => {
 		activeObject._restoreObjectsState();
@@ -171,11 +145,7 @@
 	});
 };
 
-<<<<<<< HEAD
-const setPreventResizeEvent = (id: string, canvas: fabric.Canvas, backgroundRect: fabric.Rect) => {
-=======
-export const setPreventResizeEvent = (canvas: fabric.Canvas) => {
->>>>>>> 76ea00ca
+export const setPreventResizeEvent = (id: string, canvas: fabric.Canvas, backgroundRect: fabric.Rect) => {
 	canvas.on('object:scaling', (e) => {
 		if (e.target?.objectId !== id) return;
 		if (!(e.target instanceof fabric.Group)) return;
