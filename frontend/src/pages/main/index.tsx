<<<<<<< HEAD
import Header from './header.component';
import { Wrapper } from './index.style';
import Sidebar from './sidebar.component';
import WorkspaceList from './workspace-list.component';
import WorkspaceTemplates from './workspace-templates.component';
=======
import Contents from './contents';
import Header from './header';
import { Wrapper } from './index.style';
import Sidebar from './sidebar';
>>>>>>> d1c9a44b

function Main() {
	return (
		<Wrapper>
			<Sidebar />
			<div className="workspace-container">
				<Header />
<<<<<<< HEAD
				<WorkspaceTemplates />
				<WorkspaceList title={'Title'}></WorkspaceList>
=======
				<Contents />
>>>>>>> d1c9a44b
			</div>
		</Wrapper>
	);
}

export default Main;<|MERGE_RESOLUTION|>--- conflicted
+++ resolved
@@ -1,15 +1,7 @@
-<<<<<<< HEAD
-import Header from './header.component';
-import { Wrapper } from './index.style';
-import Sidebar from './sidebar.component';
-import WorkspaceList from './workspace-list.component';
-import WorkspaceTemplates from './workspace-templates.component';
-=======
 import Contents from './contents';
 import Header from './header';
 import { Wrapper } from './index.style';
 import Sidebar from './sidebar';
->>>>>>> d1c9a44b
 
 function Main() {
 	return (
@@ -17,12 +9,7 @@
 			<Sidebar />
 			<div className="workspace-container">
 				<Header />
-<<<<<<< HEAD
-				<WorkspaceTemplates />
-				<WorkspaceList title={'Title'}></WorkspaceList>
-=======
 				<Contents />
->>>>>>> d1c9a44b
 			</div>
 		</Wrapper>
 	);
