--- conflicted
+++ resolved
@@ -1,9 +1,6 @@
 import { useLocation } from 'react-router-dom';
-<<<<<<< HEAD
 import WhiteboardCanvas from './whiteboard-canvas';
-=======
 import Toolkit from './toolkit';
->>>>>>> 967bd400
 
 function Workspace() {
 	const {
@@ -12,12 +9,9 @@
 
 	return (
 		<>
-<<<<<<< HEAD
 			<h1>Workspace</h1>
 			<WhiteboardCanvas></WhiteboardCanvas>
-=======
 			<Toolkit />
->>>>>>> 967bd400
 		</>
 	);
 }
