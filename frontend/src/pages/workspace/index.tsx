import { useLocation } from 'react-router-dom';
<<<<<<< HEAD
import Layout from './layout';
=======
import WhiteboardCanvas from './whiteboard-canvas';
import Toolkit from './toolkit';
>>>>>>> 549bb18f

function Workspace() {
	const {
		state: { name, workspaceId },
	} = useLocation();

	return (
		<>
<<<<<<< HEAD
			<Layout name={name} />
=======
			<h1>Workspace</h1>
			<WhiteboardCanvas></WhiteboardCanvas>
			<Toolkit />
>>>>>>> 549bb18f
		</>
	);
}

export default Workspace;<|MERGE_RESOLUTION|>--- conflicted
+++ resolved
@@ -1,10 +1,6 @@
 import { useLocation } from 'react-router-dom';
-<<<<<<< HEAD
 import Layout from './layout';
-=======
 import WhiteboardCanvas from './whiteboard-canvas';
-import Toolkit from './toolkit';
->>>>>>> 549bb18f
 
 function Workspace() {
 	const {
@@ -13,13 +9,9 @@
 
 	return (
 		<>
-<<<<<<< HEAD
 			<Layout name={name} />
-=======
 			<h1>Workspace</h1>
 			<WhiteboardCanvas></WhiteboardCanvas>
-			<Toolkit />
->>>>>>> 549bb18f
 		</>
 	);
 }
