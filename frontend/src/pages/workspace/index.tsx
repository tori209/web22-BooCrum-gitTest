--- conflicted
+++ resolved
@@ -1,11 +1,7 @@
 import { useLocation } from 'react-router-dom';
+import WhiteboardCanvas from './whiteboard-canvas';
 import Layout from './layout';
-import WhiteboardCanvas from './whiteboard-canvas';
-<<<<<<< HEAD
-import Layout from './layout';
-=======
 
->>>>>>> 9217e9bb
 function Workspace() {
 	const {
 		state: { name, workspaceId },
@@ -16,10 +12,6 @@
 			<Layout name={name} />
 			<h1>Workspace</h1>
 			<WhiteboardCanvas></WhiteboardCanvas>
-<<<<<<< HEAD
-			<Layout name={name} />
-=======
->>>>>>> 9217e9bb
 		</>
 	);
 }
