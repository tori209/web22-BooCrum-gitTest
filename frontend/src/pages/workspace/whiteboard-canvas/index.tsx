--- conflicted
+++ resolved
@@ -1,12 +1,8 @@
 import { fabric } from 'fabric';
-<<<<<<< HEAD
-import { drawingGird } from '@utils/fabric.utils';
 import { v4 } from 'uuid';
-=======
 import useCanvas from './useCanvas';
 import useSocket from './useSocket';
 import { useEffect } from 'react';
->>>>>>> 7d1157f8
 
 function WhiteboardCanvas() {
 	const { canvas } = useCanvas();
