--- conflicted
+++ resolved
@@ -3,10 +3,6 @@
 
 export interface AllWorkspaceData {
 	members: Member[];
-<<<<<<< HEAD
 	objects: ObjectDataFromServer[];
-=======
-	objects: CanvasObject[];
 	userData: Member;
->>>>>>> 8da3aeeb
 }