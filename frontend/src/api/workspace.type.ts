--- conflicted
+++ resolved
@@ -25,7 +25,6 @@
 	name?: string;
 }
 
-<<<<<<< HEAD
 export interface WorkspaceMetaData {
 	workspaceId: string;
 	description?: string;
@@ -33,7 +32,8 @@
 	registerData: string;
 	updateData: string;
 	thumbnailUrl?: string;
-=======
+}
+
 interface UserInfo {
 	userId: string;
 	nickname: string;
@@ -45,5 +45,4 @@
 	role: number;
 	updateDate: string;
 	user: UserInfo;
->>>>>>> af905521
 }